--- conflicted
+++ resolved
@@ -170,13 +170,8 @@
                 break
             time.sleep(6)
 
-<<<<<<< HEAD
     def _copy_dbinstance_attrs(self, dbinstance, security_groups):
-        with self.depl._db:
-=======
-    def _copy_dbinstance_attrs(self, dbinstance):
         with self.depl._state.db:
->>>>>>> 9d7cf8c3
             self.rds_dbinstance_id = dbinstance.id
             self.rds_dbinstance_allocated_storage = int(dbinstance.allocated_storage)
             self.rds_dbinstance_instance_class = dbinstance.instance_class
