# -*- coding: utf-8 -*-

import os
import sys
import time
import json
import copy
import fcntl
import base64
import select
import socket
import struct
import shutil
import tempfile
import subprocess
import logging
import atexit
import re
from StringIO import StringIO

devnull = open(os.devnull, 'rw')


def check_wait(test, initial=10, factor=1, max_tries=60, exception=True):
    """Call function ‘test’ periodically until it returns True or a timeout occurs."""
    wait = initial
    tries = 0
    while tries < max_tries and not test():
        wait = wait * factor
        tries = tries + 1
        if tries == max_tries:
            if exception: raise Exception("operation timed out")
            return False
        time.sleep(wait)
    return True


class CommandFailed(Exception):
    def __init__(self, message, exitcode):
        self.message = message
        self.exitcode = exitcode

    def __str__(self):
        return "{0} (exit code {1})".format(self.message, self.exitcode)


def logged_exec(command, logger, check=True, capture_stdout=False, stdin=None,
                stdin_string=None, env=None):
    """
    Execute a command with logging using the specified logger.

    The command itself has to be an iterable of strings, just like
    subprocess.Popen without shell=True. Keywords stdin and env have the same
    functionality as well.

    When calling with capture_stdout=True, a string is returned, which contains
    everything the program wrote to stdout.

    When calling with check=False, the return code isn't checked and the
    function will return an integer which represents the return code of the
    program, otherwise a CommandFailed exception is thrown.
    """
    if stdin_string is not None:
        stdin = subprocess.PIPE
    elif stdin is None:
        stdin = devnull

    if capture_stdout:
        process = subprocess.Popen(command, env=env, stdin=stdin,
                                   stdout=subprocess.PIPE,
                                   stderr=subprocess.PIPE)
        fds = [process.stdout, process.stderr]
        log_fd = process.stderr
    else:
        process = subprocess.Popen(command, env=env, stdin=stdin,
                                   stdout=subprocess.PIPE,
                                   stderr=subprocess.STDOUT)
        fds = [process.stdout]
        log_fd = process.stdout

    # FIXME: this can deadlock if stdin_string doesn't fit in the
    # kernel pipe buffer.
    if stdin_string is not None:
        # PIPE_BUF is not the size of the kernel pipe buffer (see
        # https://unix.stackexchange.com/questions/11946/how-big-is-the-pipe-buffer)
        # but if something fits in PIPE_BUF, it'll fit in the kernel pipe
        # buffer.
        # So we use PIPE_BUF as the threshold to emit a warning,
        # so that if the deadlock described above does happen,
        # the user at least knows what the cause is.
        if len(stdin_string) > select.PIPE_BUF:
            sys.stderr.write(
                ("Warning: Feeding more than PIPE_BUF = {} bytes ({})" +
                " via stdin to a subprocess. This may deadlock." +
                " Please report it as a bug if you see it happen," +
                " at https://github.com/NixOS/nixops/issues/800\n"
                ).format(select.PIPE_BUF, len(stdin_string)))

        process.stdin.write(stdin_string)
        process.stdin.close()

    for fd in fds:
        make_non_blocking(fd)

    at_new_line = True
    stdout = ""

    while len(fds) > 0:
        # The timeout/poll is to deal with processes (like
        # VBoxManage) that start children that go into the
        # background but keep the parent's stdout/stderr open,
        # preventing an EOF.  FIXME: Would be better to catch
        # SIGCHLD.
        (r, w, x) = select.select(fds, [], [], 1)
        if len(r) == 0 and process.poll() is not None:
            break
        if capture_stdout and process.stdout in r:
            data = process.stdout.read()
            if data == "":
                fds.remove(process.stdout)
            else:
                stdout += data
        if log_fd in r:
            data = log_fd.read()
            if data == "":
                if not at_new_line:
                    logger.log_end("")
                fds.remove(log_fd)
            else:
                start = 0
                while start < len(data):
                    end = data.find('\n', start)
                    if end == -1:
                        logger.log_start(data[start:])
                        at_new_line = False
                    else:
                        s = data[start:end]
                        if at_new_line:
                            logger.log(s)
                        else:
                            logger.log_end(s)
                        at_new_line = True
                    if end == -1:
                        break
                    start = end + 1

    res = process.wait()

    if check and res != 0:
        msg = "command ‘{0}’ failed on machine ‘{1}’"
        err = msg.format(command, logger.machine_name)
        raise CommandFailed(err, res)

    return stdout if capture_stdout else res


def generate_random_string(length=256):
    """Generate a base-64 encoded cryptographically strong random string."""
    s = os.urandom(length)
    assert len(s) == length
    return base64.b64encode(s)


def make_non_blocking(fd):
    fcntl.fcntl(fd, fcntl.F_SETFL, fcntl.fcntl(fd, fcntl.F_GETFL) | os.O_NONBLOCK)


def ping_tcp_port(host, port, timeout=1, ensure_timeout=False):
    """"
    Return to True or False depending on being able to connect the specified host and port.
    Raises exceptions which are not related to opening a socket to the target host.
    """
    infos = socket.getaddrinfo(host, port, 0, 0, socket.IPPROTO_TCP)
    for info in infos:
        s = socket.socket(info[0], info[1])
        s.settimeout(timeout)
        s.setsockopt(socket.SOL_SOCKET, socket.SO_LINGER, struct.pack('ii', 1, 0))
        try:
            s.connect(info[4])
        except socket.timeout:
            # try next address
            continue
        except EnvironmentError:
            # Reset, Refused, Aborted, No route to host
            if ensure_timeout: time.sleep(timeout)
            # continue with the next address
            continue
        except:
            raise
        else:
            s.shutdown(socket.SHUT_RDWR)
            return True
    return False


def wait_for_tcp_port(ip, port, timeout=-1, open=True, callback=None):
    """Wait until the specified TCP port is open or closed."""
    n = 0
    while True:
        if ping_tcp_port(ip, port, ensure_timeout=True) == open: return True
        if not open: time.sleep(1)
        n = n + 1
        if timeout != -1 and n >= timeout: break
        if callback: callback()
    raise Exception("timed out waiting for port {0} on ‘{1}’".format(port, ip))


def ansi_highlight(s, outfile=sys.stderr):
    return "\033[1;35m" + s + "\033[0m" if outfile.isatty() else s


def ansi_warn(s, outfile=sys.stderr):
    return "\033[1;33m" + s + "\033[0m" if outfile.isatty() else s


def ansi_error(s, outfile=sys.stderr):
    return "\033[1;31m" + s + "\033[0m" if outfile.isatty() else s


def ansi_success(s, outfile=sys.stderr):
    return "\033[1;32m" + s + "\033[0m" if outfile.isatty() else s


def _maybe_abspath(s):
    if s.startswith("http://") or s.startswith("https://") or s.startswith("file://") or s.startswith("channel:"):
        return s
    return os.path.abspath(s)


def abs_nix_path(x):
    xs = x.split('=', 1)
    if len(xs) == 1: return _maybe_abspath(x)
    return xs[0] + '=' + _maybe_abspath(xs[1])


class Undefined:
    pass

undefined = Undefined()


def attr_property(name, default, type=str):
    """Define a property that corresponds to a value in the NixOps state file."""
    def get(self):
        s = self._get_attr(name, default)

        if s == undefined:
            if default != undefined: return copy.deepcopy(default)
            raise Exception("deployment attribute ‘{0}’ missing from state file".format(name))
        if s == None: return None
        elif type is str: return s
        elif type is int: return int(s)
        elif type is bool: return True if s == True or  s == "1" else False
        elif type is 'json': return json.loads(s)
        else: assert False
    def set(self, x):
        if x == default: self._del_attr(name)
        elif type is 'json': self._set_attr(name, json.dumps(x))
        else: self._set_attr(name, x)
    return property(get, set)


def create_key_pair(key_name="NixOps auto-generated key", type="ed25519"):
    key_dir = tempfile.mkdtemp(prefix="nixops-key-tmp")
    res = subprocess.call(["ssh-keygen", "-t", type, "-f", key_dir + "/key", "-N", '', "-C", key_name],
                          stdout=devnull)
    if res != 0: raise Exception("unable to generate an SSH key")
    f = open(key_dir + "/key"); private = f.read(); f.close()
    f = open(key_dir + "/key.pub"); public = f.read().rstrip(); f.close()
    shutil.rmtree(key_dir)
    return (private, public)


class SelfDeletingDir(str):
    def __init__(self, s):
        str.__init__(s)
        atexit.register(self._delete)
    def _delete(self):
        shutil.rmtree(self)


class TeeStderr(StringIO):
    stderr = None
    def __init__(self):
        StringIO.__init__(self)
        self.stderr = sys.stderr
        self.logger = logging.getLogger('root')
        sys.stderr = self
    def __del__(self):
        sys.stderr = self.stderr
    def write(self, data):
        self.stderr.write(data)
        for l in data.split('\n'):
            self.logger.warning(l)
    def fileno(self):
        return self.stderr.fileno()
    def isatty(self):
        return self.stderr.isatty()


class TeeStdout(StringIO):
    stdout = None
    def __init__(self):
        StringIO.__init__(self)
        self.stdout = sys.stdout
        self.logger = logging.getLogger('root')
        sys.stdout = self
    def __del__(self):
        sys.stdout = self.stdout
    def write(self, data):
        self.stdout.write(data)
        for l in data.split('\n'):
            self.logger.info(l)
    def fileno(self):
        return self.stdout.fileno()
    def isatty(self):
        return self.stdout.isatty()


# Borrowed from http://stackoverflow.com/questions/377017/test-if-executable-exists-in-python.
def which(program):
    import os
    def is_exe(fpath):
        return os.path.isfile(fpath) and os.access(fpath, os.X_OK)

    fpath, fname = os.path.split(program)
    if fpath:
        if is_exe(program):
            return program
    else:
        for path in os.environ["PATH"].split(os.pathsep):
            path = path.strip('"')
            exe_file = os.path.join(path, program)
            if is_exe(exe_file):
                return exe_file

    raise Exception("program ‘{0}’ not found in \$PATH".format(program))


def enum(**enums):
    return type('Enum', (), enums)


def write_file(path, contents):
    f = open(path, "w")
    f.write(contents)
    f.close()


def xml_expr_to_python(node):
    if node.tag == "attrs":
        res = {}
        for attr in node.findall("attr"):
            if attr.get("name") != "_module":
                res[attr.get("name")] = xml_expr_to_python(attr.find("*"))
        return res

    elif node.tag == "list":
        res = []
        for elem in node.findall("*"):
            res.append(xml_expr_to_python(elem))
        return res

    elif node.tag == "string":
        return node.get("value")

    elif node.tag == "path":
        return node.get("value")

    elif node.tag == "bool":
        return node.get("value") == "true"

    elif node.tag == "int":
        return int(node.get("value"))

    elif node.tag == "null":
        return None

    elif node.tag == "derivation":
        return {"drvPath": node.get("drvPath/"), "outPath": node.get("outPath")}

    raise Exception("cannot convert XML output of nix-instantiate to Python: Unknown tag "+node.tag)


def parse_nixos_version(s):
    """Split a NixOS version string into a list of components."""
    return s.split(".")

<<<<<<< HEAD
root_dir = os.path.dirname(os.path.dirname(__file__))
=======
# sd -> sd
# xvd -> sd
# nvme -> sd
def device_name_to_boto_expected(string):
    """Transfoms device name to name, that boto expects."""
    m = re.search('(.*)\/nvme(\d+)n1p?(\d+)?', string)
    if m != None:
        device = m.group(2)
        device_ = int(device) - 1
        device_transformed = chr(ord('f') + device_)

        partition = m.group(3) or ''

        return "{0}/sd{1}{2}".format(m.group(1), device_transformed, partition)
    else:
        return string.replace("/dev/xvd", "/dev/sd")

# sd -> sd
# xvd -> sd
# nvme -> nvme
def device_name_user_entered_to_stored(string):
    return string.replace("/dev/xvd", "/dev/sd")

# sd -> xvd
# xvd -> xvd
# nvme -> nvme
def device_name_stored_to_real(string):
    return string.replace("/dev/sd", "/dev/xvd")
>>>>>>> aa3602d0
<|MERGE_RESOLUTION|>--- conflicted
+++ resolved
@@ -386,9 +386,8 @@
     """Split a NixOS version string into a list of components."""
     return s.split(".")
 
-<<<<<<< HEAD
 root_dir = os.path.dirname(os.path.dirname(__file__))
-=======
+
 # sd -> sd
 # xvd -> sd
 # nvme -> sd
@@ -416,5 +415,4 @@
 # xvd -> xvd
 # nvme -> nvme
 def device_name_stored_to_real(string):
-    return string.replace("/dev/sd", "/dev/xvd")
->>>>>>> aa3602d0
+    return string.replace("/dev/sd", "/dev/xvd")