--- conflicted
+++ resolved
@@ -1038,18 +1038,12 @@
         # multiple machines (that could otherwise experience multithreading problems)
         # e.g. restarting the vlan (to clear mutated state)
         # your vms were running on before destroying them
-<<<<<<< HEAD
-        globalPreDestroyHook = getattr(next(self.active.itervalues(), None), "_globalPreDestroyHook", None)
-        if callable(globalPreDestroyHook):
-            globalPreDestroyHook()
-=======
         try:
             globalPreDestroyHook = getattr(next(self.active.itervalues(), None), "_globalPreDestroyHook", None)
             if callable(globalPreDestroyHook):
                 globalPreDestroyHook()
         except err:
             self.logger.log("globalPreDestroyHook threw excpetion: {0}".format(err))
->>>>>>> e172d248
 
         for r in self.resources.itervalues():
             r._destroyed_event = threading.Event()
