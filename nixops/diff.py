--- conflicted
+++ resolved
@@ -86,15 +86,10 @@
         The output is a sorted sequence of handlers based on their
         dependencies.
         """
-<<<<<<< HEAD
-        # TODO implement cycle detection
-        parent = {}
-        sequence = []
-=======
+
         # TODO implement cycle detection 
         parent = {}  # type: Dict[Handler, Optional[Handler]]
         sequence = []  # type: List[Handler]
->>>>>>> d5ad09cd
 
         def visit(handler):
             # type: (Handler) -> None
@@ -144,12 +139,8 @@
     def get_resource_definition(self, key):
         # type: (str) -> Any
         def retrieve_def(d):
-<<<<<<< HEAD
-            if isinstance(d, basestring) and d.startswith("res-"):
-=======
             # type: (Any) -> Any
             if isinstance(d, str) and d.startswith("res-"):
->>>>>>> d5ad09cd
                 name = d[4:].split(".")[0]
                 res_type = d.split(".")[1]
                 k = d.split(".")[2] if len(d.split(".")) > 2 else key
